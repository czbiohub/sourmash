--- conflicted
+++ resolved
@@ -50,7 +50,6 @@
     from collections import Mapping
 
 from copy import copy
-from itertools import groupby
 import json
 import math
 import os
@@ -59,7 +58,6 @@
 from tempfile import NamedTemporaryFile
 
 import khmer
-import numpy as np
 
 try:
     load_nodegraph = khmer.load_nodegraph
@@ -95,11 +93,7 @@
     def __init__(self, ksize, starting_size, n_tables):
         self.ksize = ksize
         self.starting_size = starting_size
-
-        # Number of hash functions
         self.n_tables = n_tables
-        # total number of bits in the bloom filter = n_tables * "starting size"
-        # Explained here: https://github.com/dib-lab/khmer/issues/1898
 
     def __call__(self):
         return khmer.Nodegraph(self.ksize, self.starting_size, self.n_tables)
@@ -173,7 +167,7 @@
     def insert(self, signature):
         "Add a new SourmashSignature in to the SBT."
         from .sbtmh import SigLeaf
-        
+
         leaf = SigLeaf(signature.md5sum(), signature)
         self.add_node(leaf)
 
@@ -203,19 +197,19 @@
             c1, c2 = self.children(p.pos)[:2]
 
             self._leaves[c1.pos] = p.node
-            self._leaves[c2.pos] = node 
+            self._leaves[c2.pos] = node
             del self._leaves[p.pos]
 
             for child in (p.node, node):
                 child.update(n)
         elif isinstance(p.node, Node):
-            self._leaves[pos] = node 
+            self._leaves[pos] = node
             node.update(p.node)
         elif p.node is None:
             n = Node(self.factory, name="internal." + str(p.pos))
             self._nodes[p.pos] = n
             c1 = self.children(p.pos)[0]
-            self._leaves[c1.pos] = node 
+            self._leaves[c1.pos] = node
             node.update(n)
 
         # update all parents!
@@ -318,7 +312,7 @@
             results.append((similarity, leaf.data, None))
 
         return results
-        
+
 
     def gather(self, query, *args, **kwargs):
         from .sbtmh import GatherMinHashes
@@ -987,22 +981,12 @@
                 yield p.pos
                 p = self.parent(p.pos)
 
-<<<<<<< HEAD
-    def _leaves(self, pos=0):
-        for i, node in self:
-            if isinstance(node, Leaf):
-                if pos in self._parents(i):
-                    yield (i, node)
-
-=======
->>>>>>> 0362ac3e
     def leaves(self, with_pos=False):
         for pos, data in self._leaves.items():
             if with_pos:
                 yield (pos, data)
             else:
                 yield data
-<<<<<<< HEAD
 
     def leaves_under(self, node_position):
         """Generator for all leaf nodes under this position"""
@@ -1018,8 +1002,6 @@
             else:
                 queue.extend(c.pos for c in self.children(position))
         return leaves
-=======
->>>>>>> 0362ac3e
 
     def combine(self, other):
         larger, smaller = self, other
@@ -1057,7 +1039,6 @@
         self._nodes = new_nodes
         self._leaves = new_leaves
         return self
-
     def nearest_neighbors(self, n_neighbors, ignore_abundance, downsample,
                           verbose=False):
         """Convert SBT to adjecency list of nearest neighbor graph
@@ -1173,7 +1154,6 @@
 
         return knn_indices, knn_dists, rp_forest
 
-
 class Node(object):
     "Internal node of SBT."
 
