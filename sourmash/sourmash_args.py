--- conflicted
+++ resolved
@@ -121,11 +121,8 @@
         moltype = 'dayhoff'
     elif sig.minhash.is_molecule_type('hp'):
         moltype = 'hp'
-<<<<<<< HEAD
-=======
     elif sig.minhash.is_molecule_type('protein'):
         moltype = 'protein'
->>>>>>> bbab9c3e
     else:
         raise ValueError('unknown molecule type for sig {}'.format(sig.name()))
 
@@ -146,11 +143,8 @@
         moltype = 'dayhoff'
     elif args.hp:
         moltype = 'hp'
-<<<<<<< HEAD
-=======
     elif args.protein:
         moltype = 'protein'
->>>>>>> bbab9c3e
 
     return moltype
 
