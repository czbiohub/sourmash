--- conflicted
+++ resolved
@@ -1,9 +1,6 @@
-<<<<<<< HEAD
-=======
 """
 Functions implementing the main command-line subcommands.
 """
->>>>>>> 0362ac3e
 from __future__ import print_function, division, absolute_import
 
 import csv
@@ -13,12 +10,7 @@
 
 import screed
 from .compare import compare_all_pairs
-<<<<<<< HEAD
-from .sourmash_args import SourmashArgumentParser
-from . import DEFAULT_SEED, MinHash, load_sbt_index, create_sbt_index
-=======
 from . import MinHash, load_sbt_index, create_sbt_index
->>>>>>> 0362ac3e
 from . import signature as sig
 from . import sourmash_args
 from .logging import notify, error, print_results, set_quiet
@@ -48,355 +40,11 @@
         notify('screed version {}', screed.__version__)
         notify('- loaded from path: {}', os.path.dirname(screed.__file__))
 
-<<<<<<< HEAD
-def compute(args):
-    """Compute the signature for one or more files.
-
-    Use cases:
-        sourmash compute multiseq.fa              => multiseq.fa.sig, etc.
-        sourmash compute genome.fa --singleton    => genome.fa.sig
-        sourmash compute file1.fa file2.fa -o file.sig
-            => creates one output file file.sig, with one signature for each
-               input file.
-        sourmash compute file1.fa file2.fa --merge merged -o file.sig
-            => creates one output file file.sig, with all sequences from
-               file1.fa and file2.fa combined into one signature.
-    """
-    parser = SourmashArgumentParser()
-    parser.add_argument('filenames', nargs='+',
-                        help='file(s) of sequences')
-
-    sourmash_args.add_construct_moltype_args(parser)
-
-    parser.add_argument('-q', '--quiet', action='store_true',
-                        help='suppress non-error output')
-    parser.add_argument('--input-is-protein', action='store_true',
-                        help='Consume protein sequences - no translation needed.')
-    parser.add_argument('-k', '--ksizes',
-                        default=DEFAULT_COMPUTE_K,
-                        help='comma-separated list of k-mer sizes (default: %(default)s)')
-    parser.add_argument('-n', '--num-hashes', type=int,
-                        default=DEFAULT_N,
-                        help='number of hashes to use in each sketch (default: %(default)i)')
-    parser.add_argument('--check-sequence', action='store_true',
-                        help='complain if input sequence is invalid (default: False)')
-    parser.add_argument('-f', '--force', action='store_true',
-                        help='recompute signatures even if the file exists (default: False)')
-    parser.add_argument('-o', '--output', type=argparse.FileType('wt'),
-                        help='output computed signatures to this file')
-    parser.add_argument('--singleton', action='store_true',
-                        help='compute a signature for each sequence record individually (default: False)')
-    parser.add_argument('--merge', '--name', type=str, default='', metavar="MERGED",
-                        help="merge all input files into one signature named this")
-    parser.add_argument('--name-from-first', action='store_true',
-                        help="name the signature generated from each file after the first record in the file (default: False)")
-    parser.add_argument('--input-is-10x', action='store_true',
-                        help="Input is 10x single cell output folder (default: False)")
-    parser.add_argument('-p', '--processes', default=2, type=int,
-                        help='Number of processes to use for reading 10x bam file')
-    parser.add_argument('--track-abundance', action='store_true',
-                        help='track k-mer abundances in the generated signature (default: False)')
-    parser.add_argument('--scaled', type=float, default=0,
-                        help='choose number of hashes as 1 in FRACTION of input k-mers')
-    parser.add_argument('--seed', type=int,
-                        help='seed used by MurmurHash (default: 42)',
-                        default=DEFAULT_SEED)
-    parser.add_argument('--randomize', action='store_true',
-                        help='shuffle the list of input filenames randomly')
-    parser.add_argument('--license', default='CC0', type=str,
-                        help='signature license. Currently only CC0 is supported.')
-
-    args = parser.parse_args(args)
-    set_quiet(args.quiet)
-
-    if args.license != 'CC0':
-        error('error: sourmash only supports CC0-licensed signatures. sorry!')
-        sys.exit(-1)
-
-    if args.input_is_protein and args.dna:
-        notify('WARNING: input is protein, turning off nucleotide hashing')
-        args.dna = False
-        args.protein = True
-
-    if args.scaled:
-        if args.scaled < 1:
-            error('ERROR: --scaled value must be >= 1')
-            sys.exit(-1)
-        if args.scaled != round(args.scaled, 0):
-            error('ERROR: --scaled value must be integer value')
-            sys.exit(-1)
-        if args.scaled >= 1e9:
-            notify('WARNING: scaled value is nonsensical!? Continuing anyway.')
-
-        if args.num_hashes != 0:
-            notify('setting num_hashes to 0 because --scaled is set')
-            args.num_hashes = 0
-
-    notify('computing signatures for files: {}', ", ".join(args.filenames))
-
-    if args.randomize:
-        notify('randomizing file list because of --randomize')
-        random.shuffle(args.filenames)
-
-    # get list of k-mer sizes for which to compute sketches
-    ksizes = args.ksizes
-    if ',' in ksizes:
-        ksizes = ksizes.split(',')
-        ksizes = list(map(int, ksizes))
-    else:
-        ksizes = [int(ksizes)]
-
-    notify('Computing signature for ksizes: {}', str(ksizes))
-
-    num_sigs = 0
-    if args.dna and args.protein:
-        notify('Computing both nucleotide and protein signatures.')
-        num_sigs = 2*len(ksizes)
-    elif args.dna and args.dayhoff:
-        notify('Computing both nucleotide and Dayhoff-encoded protein '
-               'signatures.')
-        num_sigs = 2*len(ksizes)
-    elif args.dna:
-        notify('Computing only nucleotide (and not protein) signatures.')
-        num_sigs = len(ksizes)
-    elif args.protein:
-        notify('Computing only protein (and not nucleotide) signatures.')
-        num_sigs = len(ksizes)
-    elif args.dayhoff:
-        notify('Computing only Dayhoff-encoded protein (and not nucleotide) '
-               'signatures.')
-        num_sigs = len(ksizes)
-
-    if (args.protein or args.dayhoff) and not args.input_is_protein:
-        bad_ksizes = [ str(k) for k in ksizes if k % 3 != 0 ]
-        if bad_ksizes:
-            error('protein ksizes must be divisible by 3, sorry!')
-            error('bad ksizes: {}', ", ".join(bad_ksizes))
-            sys.exit(-1)
-
-    notify('Computing a total of {} signature(s).', num_sigs)
-
-    if num_sigs == 0:
-        error('...nothing to calculate!? Exiting!')
-        sys.exit(-1)
-
-    if args.merge and not args.output:
-        error("must specify -o with --merge")
-        sys.exit(-1)
-
-    def make_minhashes():
-        seed = args.seed
-
-        # one minhash for each ksize
-        Elist = []
-        for k in ksizes:
-            if args.protein:
-                E = MinHash(ksize=k, n=args.num_hashes,
-                            is_protein=True,
-                            dayhoff=False,
-                            track_abundance=args.track_abundance,
-                            scaled=args.scaled,
-                            seed=seed)
-                Elist.append(E)
-            if args.dayhoff:
-                E = MinHash(ksize=k, n=args.num_hashes,
-                            is_protein=True,
-                            dayhoff=True,
-                            track_abundance=args.track_abundance,
-                            scaled=args.scaled,
-                            seed=seed)
-                Elist.append(E)
-            if args.dna:
-                E = MinHash(ksize=k, n=args.num_hashes,
-                            is_protein=False,
-                            dayhoff=False,
-                            track_abundance=args.track_abundance,
-                            scaled=args.scaled,
-                            seed=seed)
-                Elist.append(E)
-        return Elist
-
-    def add_seq(Elist, seq, input_is_protein, check_sequence):
-        for E in Elist:
-            if input_is_protein:
-                E.add_protein(seq)
-            else:
-                E.add_sequence(seq, not check_sequence)
-
-    def build_siglist(Elist, filename, name=None):
-        return [ sig.SourmashSignature(E, filename=filename,
-                                       name=name) for E in Elist ]
-
-    def save_siglist(siglist, output_fp, filename=None):
-        # save!
-        if output_fp:
-            sig.save_signatures(siglist, args.output)
-        else:
-            if filename is None:
-                raise Exception("internal error, filename is None")
-            with open(filename, 'w') as fp:
-                sig.save_signatures(siglist, fp)
-        notify('saved {} signature(s). Note: signature license is CC0.'.format(len(siglist)))
-
-    def maybe_add_barcode(barcode, cell_seqs):
-        if barcode not in cell_seqs:
-            cell_seqs[barcode] = make_minhashes()
-
-    def maybe_add_alignment(alignment, cell_seqs, args, barcodes):
-        high_quality_mapping = alignment.mapq == 255
-        good_barcode = 'CB' in alignment.tags and \
-                       alignment.get_tag('CB') in barcodes
-        good_umi = 'UB' in alignment.tags
-
-        pass_qc = high_quality_mapping and good_barcode and \
-                  good_umi
-        if pass_qc:
-            barcode = alignment.get_tag('CB')
-            # if this isn't marked a duplicate, count it as a UMI
-            if not alignment.is_duplicate:
-                maybe_add_barcode(barcode, cell_seqs)
-                add_seq(cell_seqs[barcode], alignment.seq,
-                        args.input_is_protein, args.check_sequence)
-
-    if args.track_abundance:
-        notify('Tracking abundance of input k-mers.')
-
-    if not args.merge:
-        if args.output:
-            siglist = []
-
-        for filename in args.filenames:
-            sigfile = os.path.basename(filename) + '.sig'
-            if not args.output and os.path.exists(sigfile) and not \
-                args.force:
-                notify('skipping {} - already done', filename)
-                continue
-
-            if args.singleton:
-                siglist = []
-                for n, record in enumerate(screed.open(filename)):
-                    # make minhashes for each sequence
-                    Elist = make_minhashes()
-                    add_seq(Elist, record.sequence,
-                            args.input_is_protein, args.check_sequence)
-
-                    siglist += build_siglist(Elist, filename, name=record.name)
-
-                notify('calculated {} signatures for {} sequences in {}',
-                       len(siglist), n + 1, filename)
-            elif args.input_is_10x:
-                import pathos.multiprocessing as mp
-                from .tenx import read_10x_folder
-
-                barcodes, bam_file = read_10x_folder(filename)
-                manager = multiprocessing.Manager()
-
-                cell_seqs = manager.dict()
-
-                notify('... reading sequences from {}', filename)
-
-                pool = mp.Pool(processes=args.processes)
-                pool.map(lambda x: maybe_add_alignment(x, cell_seqs, args, barcodes), bam_file)
-                # for n, alignment in enumerate(bam_file):
-                #     if n % 10000 == 0:
-                #         if n:
-                #             notify('\r...{} {}', filename, n, end='')
-                #     maybe_add_alignment(alignment, cell_seqs)
-
-                cell_signatures = [
-                    build_siglist(seqs, filename=filename, name=barcode)
-                    for barcode, seqs in cell_seqs.items()]
-                sigs = list(itertools.chain(*cell_signatures))
-                if args.output:
-                    siglist += sigs
-                else:
-                    siglist = sigs
-
-            else:
-                # make minhashes for the whole file
-                Elist = make_minhashes()
-
-                # consume & calculate signatures
-                notify('... reading sequences from {}', filename)
-                name = None
-                for n, record in enumerate(screed.open(filename)):
-                    if n % 10000 == 0:
-                        if n:
-                            notify('\r...{} {}', filename, n, end='')
-                        elif args.name_from_first:
-                            name = record.name
-
-                    add_seq(Elist, record.sequence,
-                            args.input_is_protein, args.check_sequence)
-
-                notify('...{} {} sequences', filename, n, end='')
-
-                sigs = build_siglist(Elist, filename, name)
-                if args.output:
-                    siglist += sigs
-                else:
-                    siglist = sigs
-
-                notify('calculated {} signatures for {} sequences in {}',
-                       len(sigs), n + 1, filename)
-
-            if not args.output:
-                save_siglist(siglist, args.output, sigfile)
-
-        if args.output:
-            save_siglist(siglist, args.output, sigfile)
-    else:                             # single name specified - combine all
-        # make minhashes for the whole file
-        Elist = make_minhashes()
-
-        total_seq = 0
-        for filename in args.filenames:
-            # consume & calculate signatures
-            notify('... reading sequences from {}', filename)
-
-            for n, record in enumerate(screed.open(filename)):
-                if n % 10000 == 0 and n:
-                    notify('\r... {} {}', filename, n, end='')
-
-                add_seq(Elist, record.sequence,
-                        args.input_is_protein, args.check_sequence)
-            notify('... {} {} sequences', filename, n + 1)
-
-            total_seq += n + 1
-
-        siglist = build_siglist(Elist, filename, name=args.merge)
-        notify('calculated {} signatures for {} sequences taken from {} files',
-               len(siglist), total_seq, len(args.filenames))
-
-        # at end, save!
-        save_siglist(siglist, args.output)
-
-=======
->>>>>>> 0362ac3e
 
 def compare(args):
     "Compare multiple signature files and create a distance matrix."
     import numpy
 
-<<<<<<< HEAD
-    parser = SourmashArgumentParser()
-    parser.add_argument('signatures', nargs='+', help='list of signatures')
-    parser.add_argument('-o', '--output')
-    parser.add_argument('--ignore-abundance', action='store_true',
-                        help='do NOT use k-mer abundances if present')
-    sourmash_args.add_ksize_arg(parser, DEFAULT_LOAD_K)
-    sourmash_args.add_moltype_args(parser)
-    parser.add_argument('--traverse-directory', action='store_true',
-                        help='compare all signatures underneath directories.')
-    parser.add_argument('--csv', type=argparse.FileType('w'),
-                        help='save matrix in CSV format (with column headers)')
-    parser.add_argument('-p', '--processes', type=int,
-                        help='save matrix in CSV format (with column headers)')
-    parser.add_argument('-q', '--quiet', action='store_true',
-                        help='suppress non-error output')
-    args = parser.parse_args(args)
-=======
->>>>>>> 0362ac3e
     set_quiet(args.quiet)
     moltype = sourmash_args.calculate_moltype(args)
 
@@ -514,19 +162,11 @@
             w = csv.writer(csv_fp)
             w.writerow(labeltext)
 
-<<<<<<< HEAD
-        for i in range(len(labeltext)):
-            y = []
-            for j in range(len(labeltext)):
-                y.append('{}'.format(similarity[i][j]))
-            args.csv.write(','.join(y) + '\n')
-=======
             for i in range(len(labeltext)):
                 y = []
                 for j in range(len(labeltext)):
                     y.append('{}'.format(similarity[i][j]))
                 w.writerow(y)
->>>>>>> 0362ac3e
 
 
 def plot(args):
@@ -604,6 +244,7 @@
         np_idx = numpy.array(sample_idx)
         D = D[numpy.ix_(np_idx, np_idx)]
         labeltext = [ labeltext[idx] for idx in sample_idx ]
+
     ### do clustering
     Y = sch.linkage(D, method='single')
     sch.dendrogram(Y, orientation='right', labels=labeltext)
@@ -724,10 +365,6 @@
         siglist = sig.load_signatures(f, ksize=args.ksize,
                                       select_moltype=moltype)
 
-<<<<<<< HEAD
-        n, ss = load_matching_signatures(args, ksizes, moltypes, n, nums, scaleds,
-                                         siglist, tree)
-=======
         # load all matching signatures in this file
         ss = None
         for ss in siglist:
@@ -741,7 +378,6 @@
 
             tree.insert(ss)
             n += 1
->>>>>>> 0362ac3e
 
         if not ss:
             continue
@@ -772,24 +408,6 @@
 
     notify('loaded {} sigs; saving SBT under "{}"', n, args.sbt_name)
     tree.save(args.sbt_name, sparseness=args.sparseness)
-
-
-def load_matching_signatures(args, ksizes, moltypes, n, nums, scaleds, siglist, tree):
-    # load all matching signatures in this file
-    ss = None
-    for ss in siglist:
-        ksizes.add(ss.minhash.ksize)
-        moltypes.add(sourmash_args.get_moltype(ss))
-        nums.add(ss.minhash.num)
-
-        if args.scaled:
-            ss.minhash = ss.minhash.downsample_scaled(args.scaled)
-        scaleds.add(ss.minhash.scaled)
-
-        leaf = SigLeaf(ss.md5sum(), ss)
-        tree.add_node(leaf)
-        n += 1
-    return n, ss
 
 
 def search(args):
@@ -1213,20 +831,11 @@
         moltype = 'DNA'
         is_protein = False
         dayhoff = False
-<<<<<<< HEAD
-=======
         hp = False
->>>>>>> 0362ac3e
     elif args.protein:
         moltype = 'protein'
         is_protein = True
         dayhoff = False
-<<<<<<< HEAD
-    else:
-        moltype = 'dayhoff'
-        is_protein = True
-        dayhoff = True
-=======
         hp = False
     elif args.dayhoff:
         moltype = 'dayhoff'
@@ -1238,7 +847,6 @@
         is_protein = True
         dayhoff = False
         hp = True
->>>>>>> 0362ac3e
 
     tree = load_sbt_index(args.sbt_name)
 
@@ -1249,12 +857,7 @@
         tree_mh = leaf.data.minhash
         ksize = tree_mh.ksize
 
-<<<<<<< HEAD
-    E = MinHash(ksize=ksize, n=args.num_hashes, is_protein=is_protein, dayhoff=dayhoff)
-    streamsig = sig.SourmashSignature(E, filename='stdin', name=args.name)
-=======
     E = MinHash(ksize=ksize, n=args.num_hashes, is_protein=is_protein, dayhoff=dayhoff, hp=hp)
->>>>>>> 0362ac3e
 
     notify('Computing signature for k={}, {} from stdin', ksize, moltype)
 
