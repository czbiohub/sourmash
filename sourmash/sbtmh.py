from __future__ import print_function
from __future__ import division

from io import BytesIO, TextIOWrapper
import sys

from .sbt import Leaf, Node, SBT, GraphFactory
from . import signature
from .logging import notify



def load_sbt_index(filename, print_version_warning=True):
    "Load and return an SBT index."
    return SBT.load(filename, leaf_loader=SigLeaf.load,
                    print_version_warning=print_version_warning)


def create_sbt_index(bloom_filter_size=1e5, n_children=2, not_localized=False):
    "Create an empty SBT index."
    factory = GraphFactory(1, bloom_filter_size, 4)
    if not_localized or n_children != 2:
        if n_children != 2:
            notify("n_children != 2 in tree, defaulting to non-localized sequence "
                   "bloom tree (SBT) index")
        tree = SBT(factory, d=n_children)
    else:
        tree = LocalizedSBT(factory, d=n_children)
    return tree


def search_sbt_index(tree, query, threshold):
    """\
    Search an SBT index `tree` with signature `query` for matches above
    `threshold`.

    Usage:

        for match_sig, similarity in search_sbt_index(tree, query, threshold):
           ...
    """
    for leaf in tree.find(search_minhashes, query, threshold, unload_data=True):
        similarity = query.similarity(leaf.data)
        yield leaf.data, similarity


class SigLeaf(Leaf):
    def __str__(self):
        return '**Leaf:{name} -> {metadata}'.format(
                name=self.name, metadata=self.metadata)

    def save(self, path):
        # this is here only for triggering the property load
        # before we reopen the file (and overwrite the previous
        # content...)
        self.data

        buf = BytesIO()
        with TextIOWrapper(buf) as out:
            signature.save_signatures([self.data], out)
            out.flush()
            return self.storage.save(path, buf.getvalue())

    def update(self, parent):
        mh = self.data.minhash
        for v in mh.get_mins():
            parent.data.count(v)
        min_n_below = parent.metadata.get('min_n_below', sys.maxsize)
        min_n_below = min(len(mh), min_n_below)

        if min_n_below == 0:
            min_n_below = 1

        parent.metadata['min_n_below'] = min_n_below

    @property
    def data(self):
        if self._data is None:
            buf = BytesIO(self.storage.load(self._path))
            self._data = signature.load_one_signature(buf)
        return self._data

    @data.setter
    def data(self, new_data):
        self._data = new_data


class LocalizedSBT(SBT):
    """An SBT implementation which inserts new leaves next to most similar existing leaf

    In this Sequence Bloom Tree (SBT) implementation, the default node is a Bloom Filter
    (like the original implementation), and the leaves are MinHash leaf class (in the
    sourmash.sbtmh.SigLeaf class). This is called "localized" because leaves that are
    similar to one another are constrained to sharing parents.

    Parameters
    ----------
    factory: Factory
        Callable for generating new datastores for internal nodes.
    d: int
        Number of children for each internal node. Defaults to 2 (a binary tree).
        Currently only implemented for d=2, binary trees
    storage: Storage, default: None
        A Storage is any place where we can save and load data for the nodes.
        If set to None, will use a FSStorage.

    Notes
    -----
    We use two dicts to store the tree structure: One for the internal nodes,
    and another for the leaves (datasets).
    """

    def __init__(self, factory, d=2, storage=None, track_abundance=False,
                 do_containment=False):
        if d != 2:
            raise NotImplementedError("LocalizedSBT is only implemented for when the "
                                      "number of children is 2, d=2")
        super().__init__(factory=factory, d=d, storage=storage)
        self.track_abundance = track_abundance
        self.ignore_abundance = not self.track_abundance
        self.do_containment = do_containment

<<<<<<< HEAD
    def find_most_similar_leaf(self, node):
            search_results = self.search(
                node.data,
                threshold=sys.float_info.epsilon,
                best_only=True,
                ignore_abundance=self.ignore_abundance,
                do_containment=self.do_containment,
                return_leaf=True
            )
            if len(search_results) == 1:
                best_result = search_results.pop()
            elif search_results:
                # Use the computed similarity to pick the best result
                # Note: if there are ties, this takes the first one (I think)
                best_result = max(search_results, key=lambda x: x[0])
            else:
                # no similarity overlap found; search_results empty
                best_result = None

            return best_result

    def get_sibling_of_similar_leaf(self, children, most_similar_leaf):
        # if most similar node has two children already, return node
        # of least similar child (displaced)
        # Get the leaf information of the other child
        if most_similar_leaf == children[0].node:
            other_child = children[1]
        elif most_similar_leaf == children[1].node:
            other_child = children[0]
        else:
            raise ValueError(
                "Neither children in node show up as most similar"
                " leaf. Something weird happened in search."
            )

        return other_child

    def get_child_nodes(self, children):
        return [c.node for c in children]

    def check_if_all_sigleafs(self, child_nodes):
        return all(
            isinstance(x, SigLeaf)
            for x in child_nodes
        )

    def get_siblings(self, grandparent, most_similar_parent):
        return [
            x for x in self.children(grandparent.pos)
            if x != most_similar_parent
        ]

=======
>>>>>>> 1c180723
    def new_node_pos(self, node):
        if not self._nodes:
            self.next_node = 1
            return 0

        if not self._leaves:
            self.next_node = 2
            return 1
        # Not an empty tree, can search

        # TODO: There is probably a way better way to write this logic - @olgabot
        if isinstance(node, SigLeaf):
            search_results = self.search(
                node.data, threshold=sys.float_info.epsilon, best_only=True,
                ignore_abundance=self.ignore_abundance,
                do_containment=self.do_containment, return_leaf=True)
            if len(search_results) == 1:
                best_result = search_results.pop()
            elif search_results:
                # Use the computed similarity to pick the best result
                # Note: if there are ties, this takes the first one (I think)
                best_result = max(search_results, key=lambda x: x[0])
            else:
                self.next_node = self._insert_next_position(self.next_node)
                return self.next_node
<<<<<<< HEAD

=======
>>>>>>> 1c180723
            new_leaf_similarity, most_similar_leaf, most_similar_pos = best_result

            # Get parent of the most similar node
            most_similar_parent = self.parent(most_similar_pos)

            # If the parent has one child: easy, insert the new child here
            children = self.children(most_similar_parent.pos)
            if children[1].node is None:
                # Use the default next node position
                self.next_node = self._insert_next_position(self.next_node)
            else:
                # If parent has two children, check if the other child is more similar
                # to the most_similar_leaf --> then no displacement is necessary
<<<<<<< HEAD
                other_child = self.get_sibling_of_similar_leaf(children, most_similar_leaf)
                child_nodes = self.get_child_nodes(children)
                all_leaves = self.check_if_all_sigleafs(child_nodes)

=======

                # Get the leaf information of the other child
                if most_similar_leaf == children[0].node:
                    other_child = children[1]
                elif most_similar_leaf == children[1].node:
                    other_child = children[0]
                else:
                    raise ValueError("Neither children in node show up as most similar"
                                     " leaf. Something weird happened in search.")
                child_nodes = [x.node for x in children]
                all_leaves = all(isinstance(x, SigLeaf) for x in child_nodes)
>>>>>>> 1c180723
                if all_leaves:
                    child_similarity = most_similar_leaf.data.similarity(
                        other_child.node.data, ignore_abundance=self.ignore_abundance)

                    if new_leaf_similarity > child_similarity:
                        # New leaf is *more* similar than the existing child
                        # --> displace existing child

                        # Get this child's displaced position
                        displaced_position = other_child.pos

                        # Place the less similar child in the neighboring node
                        grandparent = self.parent(most_similar_parent.pos)
                        parent_sibling = [x for x in self.children(grandparent.pos)
                                          if x != most_similar_parent][0]
                        self.insert_new_internal_node_with_children(other_child.node,
                                                                    parent_sibling)
                        # Remove the old location
                        del self._leaves[displaced_position]
                        return displaced_position
                    else:
                        self.next_node = self._insert_next_position(self.next_node)
                else:
                    # One of the children is a Node rather than a SigLeaf --> replace
                    # the node with the SigLeaf
                    self.next_node = self._insert_next_position(self.next_node)


        else:
            self.next_node = self._insert_next_position(self.next_node)

        return self.next_node

    def _insert_next_position(self, next_node):
        # New leaf is *less* similar than the existing child
        # --> Create new adjacent parent as done previously
        min_leaf = min(self._leaves.keys())
        next_internal_node = None
        if next_node <= min_leaf:
            for i in range(min_leaf):
                if all((i not in self._nodes,
                        i not in self._leaves,
                        i not in self._missing_nodes)):
                    next_internal_node = i
                    break
        if next_internal_node is None:
            next_node = max(self._leaves.keys()) + 1
        else:
            next_node = next_internal_node

        return next_node

    def add_node(self, node):
        pos = self.new_node_pos(node)

        if pos == 0:  # empty tree; initialize w/node.
            new_internal_node = Node(self.factory, name="internal." + str(pos))
            self._nodes[0] = new_internal_node
            pos = self.new_node_pos(node)

        # Cases:
        # 1) parent is a Leaf (already covered)
        # 2) parent is a Node (with empty position available)
        #    - add Leaf, update parent
        # 3) parent is a Node (no position available)
        #    - this is covered by case 1
        # 4) parent is None
        #    this can happen with d != 2, in this case create the parent node
        parent = self.parent(pos)
        if isinstance(parent.node, Leaf):
            # Create a new internal node
            # node and parent are children of new internal node
            # Move children of grandparent internal node to new inserted internal node
            # below, and bump new node up to grandparent node
            grandparent = self.parent(parent.pos)
            grandparent_children = self.children(grandparent.pos)
            if grandparent_children[0] == parent:
                parent_sibling = grandparent_children[1]
            else:
                parent_sibling = grandparent_children[0]
            if isinstance(parent_sibling.node, Node):
                self.insert_new_internal_node_with_children(node, parent)
            else:
                self.relocate_children_to_new_internal_node(grandparent, node, parent,
                                                            parent_sibling)
        elif isinstance(parent.node, Node):
            self._leaves[pos] = node
            node.update(parent.node)
        elif parent.node is None:
            new_internal_node = Node(self.factory, name="internal." + str(parent.pos))
            self._nodes[parent.pos] = new_internal_node
            c1 = self.children(parent.pos)[0]
            self._leaves[c1.pos] = node
            node.update(new_internal_node)

        # update all parents!
        parent = self.parent(parent.pos)
        while parent:
            self._rebuild_node(parent.pos)
            node.update(self._nodes[parent.pos])
            parent = self.parent(parent.pos)

    def relocate_children_to_new_internal_node(self, grandparent, node, parent,
                                               parent_sibling):
        new_internal_node = Node(self.factory, name="internal." + str(parent.pos))
        self._nodes[parent.pos] = new_internal_node
        c1, c2 = self.children(parent.pos)
        # Update new internal node
        self._leaves[c1.pos] = parent.node
        self._leaves[c2.pos] = parent_sibling.node
        del self._leaves[parent.pos]
        # Swap position of previous parent's sibling
        self._leaves[parent_sibling.pos] = node
        # Set the parent of the new node as the grandparent
        node.update(grandparent.node)
        # Update data for the moved parent and parent's sibling
        for child in (parent.node, parent_sibling.node):
            child.update(new_internal_node)


### Search functionality.

def _max_jaccard_underneath_internal_node(node, hashes):
    """\
    calculate the maximum possibility similarity score below
    this node, based on the number of matches in 'hashes' at this node,
    divided by the smallest minhash size below this node.

    This should yield be an upper bound on the Jaccard similarity
    for any signature below this point.
    """
    if len(hashes) == 0:
        return 0.0

    # count the maximum number of hash matches beneath this node
    get = node.data.get
    matches = sum(1 for value in hashes if get(value))

    # get the size of the smallest collection of hashes below this point
    min_n_below = node.metadata.get('min_n_below', -1)

    if min_n_below == -1:
        raise Exception('cannot do similarity search on this SBT; need to rebuild.')

    # max of numerator divided by min of denominator => max Jaccard
    max_score = float(matches) / min_n_below

    return max_score


def search_minhashes(node, sig, threshold, results=None):
    """\
    Default tree search function, searching for best Jaccard similarity.
    """
    mins = sig.minhash.get_mins()
    score = 0

    if isinstance(node, SigLeaf):
        score = node.data.minhash.similarity(sig.minhash)
    else:  # Node minhash comparison
        score = _max_jaccard_underneath_internal_node(node, mins)

    if results is not None:
        results[node.name] = score

    if score >= threshold:
        return 1

    return 0


class SearchMinHashesFindBest(object):
    def __init__(self):
        self.best_match = 0.

    def search(self, node, sig, threshold, results=None):
        """May return a list of matches under a node --> doesn't return a single sig"""
        mins = sig.minhash.get_mins()
        score = 0

        if isinstance(node, SigLeaf):
            score = node.data.minhash.similarity(sig.minhash)
        else:  # internal object, not leaf.
            score = _max_jaccard_underneath_internal_node(node, mins)

        if results is not None:
            results[node.name] = score

        if score >= threshold:
            # have we done better than this elsewhere? if yes, truncate.
            if score > self.best_match:
                # update best if it's a leaf node...
                if isinstance(node, SigLeaf):
                    self.best_match = score
                return 1

        return 0


def search_minhashes_containment(node, sig, threshold, results=None, downsample=True):
    mins = sig.minhash.get_mins()

    if isinstance(node, SigLeaf):
        matches = node.data.minhash.count_common(sig.minhash, downsample)
    else:  # Node or Leaf, Nodegraph by minhash comparison
        get = node.data.get
        matches = sum(1 for value in mins if get(value))

    if results is not None:
        results[node.name] = float(matches) / len(mins)

    if len(mins) and float(matches) / len(mins) >= threshold:
        return 1
    return 0


class GatherMinHashes(object):
    def __init__(self):
        self.best_match = 0

    def search(self, node, query, threshold, results=None):
        score = 0
        if not len(query.minhash):
            return 0

        if isinstance(node, SigLeaf):
            matches = query.minhash.count_common(node.data.minhash, True)
        else:  # Nodegraph by minhash comparison
            mins = query.minhash.get_mins()
            get = node.data.get
            matches = sum(1 for value in mins if get(value))

        score = float(matches) / len(query.minhash)

        # store results if we have passed in an appropriate dictionary
        if results is not None:
            results[node.name] = score

        # have we done better than this? if no, truncate searches below.
        if score >= self.best_match:
            # update best if it's a leaf node...
            if isinstance(node, SigLeaf):
                self.best_match = score
            return 1

        return 0<|MERGE_RESOLUTION|>--- conflicted
+++ resolved
@@ -120,7 +120,6 @@
         self.ignore_abundance = not self.track_abundance
         self.do_containment = do_containment
 
-<<<<<<< HEAD
     def find_most_similar_leaf(self, node):
             search_results = self.search(
                 node.data,
@@ -173,8 +172,6 @@
             if x != most_similar_parent
         ]
 
-=======
->>>>>>> 1c180723
     def new_node_pos(self, node):
         if not self._nodes:
             self.next_node = 1
@@ -200,10 +197,7 @@
             else:
                 self.next_node = self._insert_next_position(self.next_node)
                 return self.next_node
-<<<<<<< HEAD
-
-=======
->>>>>>> 1c180723
+
             new_leaf_similarity, most_similar_leaf, most_similar_pos = best_result
 
             # Get parent of the most similar node
@@ -217,24 +211,10 @@
             else:
                 # If parent has two children, check if the other child is more similar
                 # to the most_similar_leaf --> then no displacement is necessary
-<<<<<<< HEAD
                 other_child = self.get_sibling_of_similar_leaf(children, most_similar_leaf)
                 child_nodes = self.get_child_nodes(children)
                 all_leaves = self.check_if_all_sigleafs(child_nodes)
 
-=======
-
-                # Get the leaf information of the other child
-                if most_similar_leaf == children[0].node:
-                    other_child = children[1]
-                elif most_similar_leaf == children[1].node:
-                    other_child = children[0]
-                else:
-                    raise ValueError("Neither children in node show up as most similar"
-                                     " leaf. Something weird happened in search.")
-                child_nodes = [x.node for x in children]
-                all_leaves = all(isinstance(x, SigLeaf) for x in child_nodes)
->>>>>>> 1c180723
                 if all_leaves:
                     child_similarity = most_similar_leaf.data.similarity(
                         other_child.node.data, ignore_abundance=self.ignore_abundance)
