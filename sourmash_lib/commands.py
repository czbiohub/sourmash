--- conflicted
+++ resolved
@@ -695,9 +695,6 @@
                   ", ".join(map(str, ksizes)), ", ".join(moltypes))
             sys.exit(-1)
 
-<<<<<<< HEAD
-    notify('')
-=======
         if nums == { 0 } and len(scaleds) == 1:
             pass # good
         elif scaleds == { 0 } and len(nums) == 1:
@@ -707,7 +704,7 @@
             error('nums = {}; scaleds = {}', repr(nums), repr(scaleds))
             sys.exit(-1)
 
->>>>>>> 9071b1e5
+    notify('')
 
     # did we load any!?
     if n == 0:
