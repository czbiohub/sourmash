--- conflicted
+++ resolved
@@ -1795,7 +1795,7 @@
         assert 'Cannot do similarity search.' in err
 
 
-def test_do_sourmash_index_single(not_localized):
+def test_do_sourmash_index_single():
     with utils.TempDirectory() as location:
         testdata1 = utils.get_test_data('short.fa')
         testdata2 = utils.get_test_data('short2.fa')
@@ -1803,11 +1803,9 @@
                                            ['compute', testdata1, testdata2],
                                            in_directory=location)
 
-        index_flags = ['index', '-k', '31']
-        if not_localized:
-            index_flags.append('--not-localized')
-        status, out, err = utils.runscript('sourmash',
-                                           index_flags + ['zzz', 'short.fa.sig'],
+        status, out, err = utils.runscript('sourmash',
+                                           ['index', '-k', '31', 'zzz',
+                                            'short.fa.sig'],
                                            in_directory=location)
 
         assert os.path.exists(os.path.join(location, 'zzz.sbt.json'))
@@ -2212,14 +2210,14 @@
             sig_md5s.add(sig.md5sum())
 
         sbt_files = glob.glob(os.path.join(location, '.sbt.zzz', '*'))
-        assert len(sbt_files) == 14
+        assert len(sbt_files) == 13
 
         for f in sbt_files:
             if 'internal' in f:
                 continue
             f = os.path.basename(f)
-            assert f in sig_names
-            assert f not in sig_md5s
+            assert f not in sig_names
+            assert f in sig_md5s
 
 
 def test_do_sourmash_sbt_search_bestonly():
@@ -2711,8 +2709,8 @@
         print(out)
         print(err)
 
-        assert 'found 11 matches total' in out
-        assert 'the recovered matches hit 99.9% of the query' in out
+        assert 'found 12 matches total' in out
+        assert 'the recovered matches hit 100.0% of the query' in out
         assert all(('4.9 Mbp       33.2%  100.0%' in out,
                     'NC_003198.1 Salmonella enterica subsp...' in out))
         assert all(('4.7 Mbp        0.5%    1.5%' in out,
@@ -2804,8 +2802,8 @@
         print(out)
         print(err)
 
-        assert 'found 11 matches total' in out
-        assert 'the recovered matches hit 99.9% of the query' in out
+        assert 'found 12 matches total' in out
+        assert 'the recovered matches hit 100.0% of the query' in out
         assert all(('4.9 Mbp       33.2%  100.0%' in out,
                     'NC_003198.1 Salmonella enterica subsp...' in out))
         assert all(('4.7 Mbp        0.5%    1.5%' in out,
@@ -3238,13 +3236,8 @@
         assert 'found 11 matches total' in out
         assert 'the recovered matches hit 100.0% of the query' in out
         assert all(('5.2 Mbp       32.9%  100.0%' in out,
-<<<<<<< HEAD
-                'NC_003198.1' in out))
-        assert all(('4.4 Mbp        1.9%    6.8%' in out,
-=======
                     'NC_003198.1' in out))
         assert all(('4.1 Mbp        0.6%    2.4%' in out,
->>>>>>> 21dc5146
                     '4.1 Mbp        4.4%   17.1%' in out))
 
 
@@ -3293,8 +3286,8 @@
         print(out)
         print(err)
 
-        assert 'found 11 matches total' in out
-        assert 'the recovered matches hit 99.9% of the query' in out
+        assert 'found 12 matches total' in out
+        assert 'the recovered matches hit 100.0% of the query' in out
         assert os.path.exists(os.path.join(location, 'save.sigs'))
 
 
@@ -3962,12 +3955,12 @@
 
     with zipfile.ZipFile(outfile) as zf:
         content = zf.namelist()
-        assert len(content) == 29
-        assert len([c for c in content if 'internal' in c]) == 15
+        assert len(content) == 25
+        assert len([c for c in content if 'internal' in c]) == 11
         assert ".sbt.zzz/" in content
         sbts = [c for c in content if c.endswith(".sbt.json")]
         assert len(sbts) == 1
-        assert sbts[0] == 'zzz.sbt.json'
+        assert sbts[0] == "zzz.sbt.json"
 
 
 @utils.in_tempdir
@@ -4008,4 +4001,4 @@
         assert ".sbt.zzz/" in content
         sbts = [c for c in content if c.endswith(".sbt.json")]
         assert len(sbts) == 1
-        assert sbts[0] == 'zzz.sbt.json'+        assert sbts[0] == "zzz.sbt.json"