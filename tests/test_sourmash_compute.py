"""
Tests for sourmash compute command-line functionality.
"""
from __future__ import print_function, unicode_literals
import os
import gzip
import shutil
import screed
import glob
import json
import csv
import pytest

from . import sourmash_tst_utils as utils
import sourmash
from sourmash import MinHash
from sourmash.sbt import SBT, Node
from sourmash.sbtmh import SigLeaf, load_sbt_index

from sourmash import signature
from sourmash import VERSION


def test_do_sourmash_compute():
    with utils.TempDirectory() as location:
        testdata1 = utils.get_test_data('short.fa')
        status, out, err = utils.runscript('sourmash',
                                           ['compute', '-k', '31', testdata1],
                                           in_directory=location)

        sigfile = os.path.join(location, 'short.fa.sig')
        assert os.path.exists(sigfile)

        sig = next(signature.load_signatures(sigfile))
        assert sig.name().endswith('short.fa')


def test_do_sourmash_compute_output_valid_file():
    """ Trigger bug #123 """
    with utils.TempDirectory() as location:
        testdata1 = utils.get_test_data('short.fa')
        testdata2 = utils.get_test_data('short2.fa')
        testdata3 = utils.get_test_data('short3.fa')
        sigfile = os.path.join(location, 'short.fa.sig')

        status, out, err = utils.runscript('sourmash',
                                           ['compute', '-k', '31', '-o', sigfile,
                                            testdata1,
                                            testdata2, testdata3],
                                           in_directory=location)

        assert os.path.exists(sigfile)
        assert not out # stdout should be empty

        # is it valid json?
        with open(sigfile, 'r') as f:
            data = json.load(f)

        filesigs = [sig['filename'] for sig in data]
        assert all(testdata in filesigs
                   for testdata in (testdata1, testdata2, testdata3))


def test_do_sourmash_compute_output_stdout_valid():
    with utils.TempDirectory() as location:
        testdata1 = utils.get_test_data('short.fa')
        testdata2 = utils.get_test_data('short2.fa')
        testdata3 = utils.get_test_data('short3.fa')

        status, out, err = utils.runscript('sourmash',
                                           ['compute', '-k', '31', '-o', '-',
                                            testdata1,
                                            testdata2, testdata3],
                                           in_directory=location)

        # is it valid json?
        data = json.loads(out)

        filesigs = [sig['filename'] for sig in data]
        assert all(testdata in filesigs
                   for testdata in (testdata1, testdata2, testdata3))


def test_do_sourmash_compute_output_and_name_valid_file():
    with utils.TempDirectory() as location:
        testdata1 = utils.get_test_data('short.fa')
        testdata2 = utils.get_test_data('short2.fa')
        testdata3 = utils.get_test_data('short3.fa')
        sigfile = os.path.join(location, 'short.fa.sig')

        status, out, err = utils.runscript('sourmash',
                                           ['compute', '-k', '31', '-o', sigfile,
                                            '--merge', '"name"',
                                            testdata1,
                                            testdata2, testdata3],
                                           in_directory=location)

        assert os.path.exists(sigfile)
        assert 'calculated 1 signatures for 4 sequences taken from 3 files' in err

        # is it valid json?
        with open(sigfile, 'r') as f:
            data = json.load(f)

        assert len(data) == 1

        all_testdata = " ".join([testdata1, testdata2, testdata3])
        sigfile_merged = os.path.join(location, 'short.all.fa.sig')
        cmd = "cat {} | sourmash compute -k 31 -o {} -".format(
                all_testdata, sigfile_merged)
        status, out, err = utils.run_shell_cmd(cmd, in_directory=location)

        with open(sigfile_merged, 'r') as f:
            data_merged = json.load(f)

        assert data[0]['signatures'][0]['mins'] == data_merged[0]['signatures'][0]['mins']


def test_do_sourmash_compute_singleton():
    with utils.TempDirectory() as location:
        testdata1 = utils.get_test_data('short.fa')
        status, out, err = utils.runscript('sourmash',
                                           ['compute', '-k', '31', '--singleton',
                                            testdata1],
                                           in_directory=location)

        sigfile = os.path.join(location, 'short.fa.sig')
        assert os.path.exists(sigfile)

        sig = next(signature.load_signatures(sigfile))
        assert sig.name().endswith('shortName')


def test_do_sourmash_compute_10x_barcode():
    pytest.importorskip('bam2fasta')

    with utils.TempDirectory() as location:
        testdata1 = utils.get_test_data('10x-example/possorted_genome_bam.bam')
        barcodes_file = utils.get_test_data('10x-example/barcodes.tsv')
        status, out, err = utils.runscript('sourmash',
                                           ['compute', '-k', '21',
                                            '--line-count', '50',
                                            '--input-is-10x',
                                            '--protein',
                                            '--barcodes-file',
                                            barcodes_file,
                                            testdata1],
                                           in_directory=location)

        sigfile = os.path.join(location, 'possorted_genome_bam.bam.sig')
        assert os.path.exists(sigfile)
        siglist = list(signature.load_signatures(sigfile))
        assert len(siglist) == 16
        barcode_signatures = list(set([sig.name().split("_")[0] for sig in siglist]))

        with open(utils.get_test_data('10x-example/barcodes.tsv')) as f:
            true_barcodes = set(x.strip() for x in f.readlines())

        # Ensure that every cell barcode in barcodes.tsv has a signature
        assert all(bc in true_barcodes for bc in barcode_signatures)
        # TODO PV This seems to randomly fail/pass - commenting out for now
        # but the min hashes should never be empty
        # min_hashes = [x.minhash.get_mins() for x in siglist]
        # assert all(mins != [] for mins in min_hashes)


def test_do_sourmash_compute_10x_no_barcode():
    pytest.importorskip('bam2fasta')
    # Filtered bam file with no barcodes file
    # should run sourmash compute successfully
    with utils.TempDirectory() as location:
        testdata1 = utils.get_test_data('10x-example/possorted_genome_bam_filtered.bam')
        status, out, err = utils.runscript('sourmash',
                                           ['compute', '-k', '31',
                                            '--dna',
                                            '--input-is-10x',
                                            testdata1,
                                            '-o', '10x-example_dna.sig'],
                                           in_directory=location)

        sigfile = os.path.join(location, '10x-example_dna.sig')
        assert os.path.exists(sigfile)
        siglist = list(signature.load_signatures(sigfile))
        assert len(siglist) == 32
        # TODO PV This seems to randomly fail/pass - commenting out for now
        # but the min hashes should never be empty
        # min_hashes = [x.minhash.get_mins() for x in siglist]
        # assert all(mins != [] for mins in min_hashes)


def test_do_sourmash_compute_10x_no_filter_umis():
    pytest.importorskip('bam2fasta')
    with utils.TempDirectory() as location:
        # test to check if all the lines in unfiltered_umi_to_sig are callled and tested
        csv_path = os.path.join(location, "all_barcodes_meta.csv")
        testdata1 = utils.get_test_data('10x-example/possorted_genome_bam_filtered.bam')
        status, out, err = utils.runscript('sourmash',
                                           ['compute', '-k', '31',
                                            '--dna',
                                            '--input-is-10x',
                                            testdata1,
                                            '--write-barcode-meta-csv', csv_path,
                                            '--save-fastas', location,
                                            '-o', '10x-example_dna.sig'],
                                           in_directory=location)
        sigfile = os.path.join(location, '10x-example_dna.sig')
        assert os.path.exists(sigfile)
        siglist = list(signature.load_signatures(sigfile))
        assert len(siglist) == 32


def test_do_sourmash_compute_10x_filter_umis():
    pytest.importorskip('bam2fasta')
    with utils.TempDirectory() as location:
        testdata1 = utils.get_test_data('10x-example/possorted_genome_bam.bam')
        csv_path = os.path.join(location, "all_barcodes_meta.csv")
        barcodes_path = utils.get_test_data('10x-example/barcodes.tsv')
        renamer_path = utils.get_test_data('10x-example/barcodes_renamer.tsv')
        fastas_dir = os.path.join(location, "fastas")
        if not os.path.exists(fastas_dir):
            os.makedirs(fastas_dir)

        status, out, err = utils.runscript('sourmash',
                                           ['compute', '-k', '31',
                                            '--dna', '--count-valid-reads', '10',
                                            '--input-is-10x',
                                            testdata1,
                                            '--write-barcode-meta-csv', csv_path,
                                            '--barcodes', barcodes_path,
                                            '--rename-10x-barcodes', renamer_path,
                                            '--save-fastas', fastas_dir,
                                            '-o', '10x-example_dna.sig'],
                                           in_directory=location)

        sigfile = os.path.join(location, '10x-example_dna.sig')
        assert os.path.exists(sigfile)
        siglist = list(signature.load_signatures(sigfile))
        assert len(siglist) == 1
        # TODO PV This seems to randomly fail/pass - commenting out for now
        # but the min hashes should never be empty
        # min_hashes = [x.minhash.get_mins() for x in siglist]
        # assert all(mins != [] for mins in min_hashes)

        with open(csv_path, 'rb') as f:
            data = [line.split() for line in f]
        assert len(data) == 9
        fasta_files = os.listdir(fastas_dir)
        barcodes = [filename.replace(".fasta", "") for filename in fasta_files]
        assert len(barcodes) == 1
        assert len(fasta_files) == 1
        assert barcodes[0] == 'lung_epithelial_cell|AAATGCCCAAACTGCT-1'
        count = 0
        fasta_file_name = os.path.join(fastas_dir, fasta_files[0])
        for record in screed.open(fasta_file_name):
            name = record.name
            sequence = record.sequence
            count += 1
            assert name.startswith('lung_epithelial_cell|AAATGCCCAAACTGCT-1')
            assert sequence.count(">") == 0
            assert sequence.count("X") == 0


def test_do_sourmash_compute_name():
    with utils.TempDirectory() as location:
        testdata1 = utils.get_test_data('short.fa')
        status, out, err = utils.runscript('sourmash',
                                           ['compute', '-k', '31', '--merge', 'foo',
                                            testdata1, '-o', 'foo.sig'],
                                           in_directory=location)

        sigfile = os.path.join(location, 'foo.sig')
        assert os.path.exists(sigfile)

        sig = next(signature.load_signatures(sigfile))
        assert sig.name() == 'foo'

        status, out, err = utils.runscript('sourmash',
                                           ['compute', '-k', '31', '--name', 'foo',
                                            testdata1, '-o', 'foo2.sig'],
                                           in_directory=location)

        sigfile2 = os.path.join(location, 'foo2.sig')
        assert os.path.exists(sigfile2)

        sig2 = next(signature.load_signatures(sigfile))
        assert sig2.name() == 'foo'
        assert sig.name() == sig2.name()


def test_do_sourmash_compute_name_fail_no_output():
    with utils.TempDirectory() as location:
        testdata1 = utils.get_test_data('short.fa')
        status, out, err = utils.runscript('sourmash',
                                           ['compute', '-k', '31', '--merge', 'foo',
                                            testdata1],
                                           in_directory=location,
                                           fail_ok=True)
        assert status == -1


def test_do_sourmash_compute_merge_fail_no_output():
    with utils.TempDirectory() as location:
        testdata1 = utils.get_test_data('short.fa')
        status, out, err = utils.runscript('sourmash',
                                           ['compute', '-k', '31', '--merge', 'foo',
                                            testdata1],
                                           in_directory=location,
                                           fail_ok=True)
        assert status == -1

        status, out, err = utils.runscript('sourmash',
                                           ['compute', '-k', '31', '--name', 'foo',
                                            testdata1],
                                           in_directory=location,
                                           fail_ok=True)
        assert status == -1


def test_do_sourmash_compute_name_from_first():
    with utils.TempDirectory() as location:
        testdata1 = utils.get_test_data('short3.fa')
        status, out, err = utils.runscript('sourmash',
                                           ['compute', '-k', '31', '--name-from-first',
                                            testdata1],
                                           in_directory=location)

        sigfile = os.path.join(location, 'short3.fa.sig')
        assert os.path.exists(sigfile)

        sig = next(signature.load_signatures(sigfile))
        assert sig.name() == 'firstname'


def test_do_sourmash_compute_multik():
    with utils.TempDirectory() as location:
        testdata1 = utils.get_test_data('short.fa')
        status, out, err = utils.runscript('sourmash',
                                           ['compute', '-k', '21,31',
                                            testdata1],
                                           in_directory=location)
        outfile = os.path.join(location, 'short.fa.sig')
        assert os.path.exists(outfile)

        siglist = list(signature.load_signatures(outfile))
        assert len(siglist) == 2
        ksizes = set([ x.minhash.ksize for x in siglist ])
        assert 21 in ksizes
        assert 31 in ksizes


def test_do_sourmash_compute_multik_with_protein():
    with utils.TempDirectory() as location:
        testdata1 = utils.get_test_data('short.fa')
        status, out, err = utils.runscript('sourmash',
                                           ['compute', '-k', '21,30',
                                            '--protein',
                                            testdata1],
                                           in_directory=location)
        outfile = os.path.join(location, 'short.fa.sig')
        assert os.path.exists(outfile)

        with open(outfile, 'rt') as fp:
            sigdata = fp.read()
            siglist = list(signature.load_signatures(sigdata))
            assert len(siglist) == 4
            ksizes = set([ x.minhash.ksize for x in siglist ])
            assert 21 in ksizes
            assert 30 in ksizes


def test_do_sourmash_compute_multik_with_dayhoff():
    with utils.TempDirectory() as location:
        testdata1 = utils.get_test_data('short.fa')
        status, out, err = utils.runscript('sourmash',
                                           ['compute', '-k', '21,30',
                                            '--dayhoff', '--no-dna',
                                            testdata1],
                                           in_directory=location)
        assert 'Computing only Dayhoff-encoded protein (and not nucleotide) ' \
               'signatures.' in err
        outfile = os.path.join(location, 'short.fa.sig')
        assert os.path.exists(outfile)

        with open(outfile, 'rt') as fp:
            sigdata = fp.read()
            siglist = list(signature.load_signatures(sigdata))
            assert len(siglist) == 2
            ksizes = set([ x.minhash.ksize for x in siglist ])
            assert 21 in ksizes
            assert 30 in ksizes
            assert all(x.minhash.dayhoff for x in siglist)


def test_do_sourmash_compute_multik_with_dayhoff_and_dna():
    with utils.TempDirectory() as location:
        testdata1 = utils.get_test_data('short.fa')
        status, out, err = utils.runscript('sourmash',
                                           ['compute', '-k', '21,30',
                                            '--dayhoff',
                                            testdata1],
                                           in_directory=location)
        outfile = os.path.join(location, 'short.fa.sig')
        assert os.path.exists(outfile)

        with open(outfile, 'rt') as fp:
            sigdata = fp.read()
            siglist = list(signature.load_signatures(sigdata))
            assert len(siglist) == 4
            ksizes = set([ x.minhash.ksize for x in siglist ])
            assert 21 in ksizes
            assert 30 in ksizes
            assert sum(x.minhash.is_molecule_type('DNA') for x in siglist) == 2
            assert sum(x.minhash.is_molecule_type('dayhoff') for x in siglist) == 2


def test_do_sourmash_compute_multik_with_hp():
    with utils.TempDirectory() as location:
        testdata1 = utils.get_test_data('short.fa')
        status, out, err = utils.runscript('sourmash',
                                           ['compute', '-k', '21,30',
                                            '--hp', '--no-dna',
                                            testdata1],
                                           in_directory=location)
        assert 'Computing only hp-encoded protein (and not nucleotide) ' \
               'signatures.' in err
        outfile = os.path.join(location, 'short.fa.sig')
        assert os.path.exists(outfile)

        with open(outfile, 'rt') as fp:
            sigdata = fp.read()
            siglist = list(signature.load_signatures(sigdata))
            assert len(siglist) == 2
            ksizes = set([ x.minhash.ksize for x in siglist ])
            assert 21 in ksizes
            assert 30 in ksizes
            assert all(x.minhash.hp for x in siglist)


def test_do_sourmash_compute_multik_with_hp_and_dna():
    with utils.TempDirectory() as location:
        testdata1 = utils.get_test_data('short.fa')
        status, out, err = utils.runscript('sourmash',
                                           ['compute', '-k', '21,30',
                                            '--hp',
                                            testdata1],
                                           in_directory=location)
        outfile = os.path.join(location, 'short.fa.sig')
        assert os.path.exists(outfile)


def test_do_sourmash_compute_multik_with_dayhoff_dna_protein():
    with utils.TempDirectory() as location:
        testdata1 = utils.get_test_data('short.fa')
        status, out, err = utils.runscript('sourmash',
                                           ['compute', '-k', '21,30',
                                            '--dayhoff', '--protein',
                                            testdata1],
                                           in_directory=location)
        outfile = os.path.join(location, 'short.fa.sig')
        assert os.path.exists(outfile)

        with open(outfile, 'rt') as fp:
            sigdata = fp.read()
            siglist = list(signature.load_signatures(sigdata))
            assert len(siglist) == 6
            ksizes = set([ x.minhash.ksize for x in siglist ])
            assert 21 in ksizes
            assert 30 in ksizes
            assert sum(x.minhash.is_molecule_type('DNA') for x in siglist) == 2
            assert sum(x.minhash.is_molecule_type('dayhoff') for x in siglist) == 2
            assert sum(x.minhash.is_molecule_type('protein') for x in siglist) == 2


def test_do_sourmash_compute_multik_with_dayhoff_hp_dna_protein():
    with utils.TempDirectory() as location:
        testdata1 = utils.get_test_data('short.fa')
        status, out, err = utils.runscript('sourmash',
                                           ['compute', '-k', '21,30',
                                            '--dayhoff', '--hp', '--protein',
                                            testdata1],
                                           in_directory=location)
        outfile = os.path.join(location, 'short.fa.sig')
        assert os.path.exists(outfile)

        with open(outfile, 'rt') as fp:
            sigdata = fp.read()
            siglist = list(signature.load_signatures(sigdata))
            assert len(siglist) == 8
            ksizes = set([ x.minhash.ksize for x in siglist ])
            assert 21 in ksizes
            assert 30 in ksizes
            assert sum(x.minhash.is_molecule_type('DNA') for x in siglist) == 2
            assert sum(x.minhash.is_molecule_type('dayhoff') for x in siglist) == 2
            assert sum(x.minhash.is_molecule_type('hp') for x in siglist) == 2
            # 2 = dayhoff, 2 = hp = 4 protein
<<<<<<< HEAD
            assert sum(x.minhash.is_molecule_type('protein') for x in siglist) == 4
=======
            assert sum(x.minhash.is_molecule_type('protein') for x in siglist) == 2
>>>>>>> bbab9c3e


def test_do_sourmash_compute_multik_with_nothing():
    with utils.TempDirectory() as location:
        testdata1 = utils.get_test_data('short.fa')
        status, out, err = utils.runscript('sourmash',
                                           ['compute', '-k', '21,31',
                                            '--no-protein', '--no-dna',
                                            testdata1],
                                           in_directory=location,
                                           fail_ok=True)
        outfile = os.path.join(location, 'short.fa.sig')
        assert not os.path.exists(outfile)


def test_do_sourmash_compute_multik_protein_bad_ksize():
    with utils.TempDirectory() as location:
        testdata1 = utils.get_test_data('short.fa')
        status, out, err = utils.runscript('sourmash',
                                           ['compute', '-k', '20,32',
                                            '--protein', '--no-dna',
                                            testdata1],
                                           in_directory=location,
                                           fail_ok=True)
        outfile = os.path.join(location, 'short.fa.sig')
        assert not os.path.exists(outfile)
        assert 'protein ksizes must be divisible by 3' in err


@utils.in_tempdir
def test_do_sourmash_compute_multik_only_protein(c):
    # check sourmash compute with only protein, no nucl
    testdata1 = utils.get_test_data('short.fa')
    c.run_sourmash('compute', '-k', '21,30',
                   '--protein', '--no-dna', testdata1)
    outfile = os.path.join(c.location, 'short.fa.sig')
    assert os.path.exists(outfile)

    with open(outfile, 'rt') as fp:
        sigdata = fp.read()
        siglist = list(signature.load_signatures(sigdata))
        assert len(siglist) == 2
        ksizes = set([ x.minhash.ksize for x in siglist ])
        assert 21 in ksizes
        assert 30 in ksizes


def test_do_sourmash_compute_multik_protein_input_non_div3_ksize():
    with utils.TempDirectory() as location:
        testdata1 = utils.get_test_data('short-protein.fa')
        status, out, err = utils.runscript('sourmash',
                                           ['compute', '-k', '20,32',
                                            '--protein', '--no-dna',
                                            '--input-is-protein',
                                            testdata1],
                                           in_directory=location,
                                           fail_ok=True)
        outfile = os.path.join(location, 'short-protein.fa.sig')
        assert os.path.exists(outfile)


@utils.in_tempdir
def test_do_sourmash_compute_multik_only_protein_no_rna(c):
    # test --no-rna as well (otherwise identical to previous test)
    testdata1 = utils.get_test_data('short.fa')

    c.run_sourmash('compute', '-k', '21,30',
                   '--protein', '--no-rna', testdata1)
    outfile = os.path.join(c.location, 'short.fa.sig')
    assert os.path.exists(outfile)

    with open(outfile, 'rt') as fp:
        sigdata = fp.read()
        siglist = list(signature.load_signatures(sigdata))
        assert len(siglist) == 2
        ksizes = set([ x.minhash.ksize for x in siglist ])
        assert 21 in ksizes
        assert 30 in ksizes


def test_do_sourmash_compute_protein_bad_sequences():
    """Proper error handling when Ns in dna sequence"""
    with utils.TempDirectory() as location:
        testdata1 = utils.get_test_data('short.bad.fa')
        status, out, err = utils.runscript('sourmash',
                                           ['compute', '-k', '21,30',
                                            '--protein', '--no-dna',
                                            testdata1],
                                           in_directory=location)
        outfile = os.path.join(location, 'short.bad.fa.sig')
        assert os.path.exists(outfile)

        with open(outfile, 'rt') as fp:
            sigdata = fp.read()
            siglist = list(signature.load_signatures(sigdata))
            assert len(siglist) == 2
            ksizes = set([ x.minhash.ksize for x in siglist ])
            assert 21 in ksizes
            assert 30 in ksizes


def test_do_sourmash_compute_multik_input_is_protein():
    with utils.TempDirectory() as location:
        testdata1 = utils.get_test_data('ecoli.faa')
        status, out, err = utils.runscript('sourmash',
                                           ['compute', '-k', '21,30',
                                            '--input-is-protein',
                                            testdata1],
                                           in_directory=location)
        outfile = os.path.join(location, 'ecoli.faa.sig')
        assert os.path.exists(outfile)

        with open(outfile, 'rt') as fp:
            sigdata = fp.read()
            siglist = list(signature.load_signatures(sigdata))
            assert len(siglist) == 2
            ksizes = set([ x.minhash.ksize for x in siglist ])
            assert 21 in ksizes
            assert 30 in ksizes

            moltype = set([ x.minhash.is_molecule_type('protein')
                            for x in siglist ])
            assert len(moltype) == 1
            assert True in moltype


def test_do_sourmash_compute_multik_outfile():
    with utils.TempDirectory() as location:
        testdata1 = utils.get_test_data('short.fa')
        outfile = os.path.join(location, 'FOO.xxx')
        status, out, err = utils.runscript('sourmash',
                                           ['compute', '-k', '21,31',
                                            testdata1, '-o', outfile],
                                           in_directory=location)
        assert os.path.exists(outfile)

        siglist = list(signature.load_signatures(outfile))
        assert len(siglist) == 2
        ksizes = set([ x.minhash.ksize for x in siglist ])
        assert 21 in ksizes
        assert 31 in ksizes


def test_do_sourmash_compute_with_scaled_1():
    with utils.TempDirectory() as location:
        testdata1 = utils.get_test_data('short.fa')
        outfile = os.path.join(location, 'FOO.xxx')
        status, out, err = utils.runscript('sourmash',
                                           ['compute', '-k', '21,31',
                                            '--scaled', '1',
                                            testdata1, '-o', outfile],
                                            in_directory=location)
        assert os.path.exists(outfile)

        siglist = list(signature.load_signatures(outfile))
        assert len(siglist) == 2

        max_hashes = [ x.minhash.max_hash for x in siglist ]
        assert len(max_hashes) == 2
        assert set(max_hashes) == { sourmash.MAX_HASH }


def test_do_sourmash_compute_with_scaled_2():
    with utils.TempDirectory() as location:
        testdata1 = utils.get_test_data('short.fa')
        outfile = os.path.join(location, 'FOO.xxx')
        status, out, err = utils.runscript('sourmash',
                                           ['compute', '-k', '21,31',
                                            '--scaled', '2',
                                            testdata1, '-o', outfile],
                                            in_directory=location)
        assert os.path.exists(outfile)

        siglist = list(signature.load_signatures(outfile))
        assert len(siglist) == 2

        max_hashes = [ x.minhash.max_hash for x in siglist ]
        assert len(max_hashes) == 2
        assert set(max_hashes) == set([ int(2**64 /2.) ])


def test_do_sourmash_compute_with_scaled():
    with utils.TempDirectory() as location:
        testdata1 = utils.get_test_data('short.fa')
        outfile = os.path.join(location, 'FOO.xxx')
        status, out, err = utils.runscript('sourmash',
                                           ['compute', '-k', '21,31',
                                            '--scaled', '100',
                                            testdata1, '-o', outfile],
                                            in_directory=location)
        assert os.path.exists(outfile)

        siglist = list(signature.load_signatures(outfile))
        assert len(siglist) == 2

        max_hashes = [ x.minhash.max_hash for x in siglist ]
        assert len(max_hashes) == 2
        assert set(max_hashes) == set([ int(2**64 /100.) ])


def test_do_sourmash_compute_with_bad_scaled():
    with utils.TempDirectory() as location:
        testdata1 = utils.get_test_data('short.fa')
        outfile = os.path.join(location, 'FOO.xxx')
        status, out, err = utils.runscript('sourmash',
                                           ['compute', '-k', '21,31',
                                            '--scaled', '-1',
                                            testdata1, '-o', outfile],
                                            in_directory=location,
                                            fail_ok=True)

        assert status != 0
        assert '--scaled value must be >= 1' in err

        status, out, err = utils.runscript('sourmash',
                                           ['compute', '-k', '21,31',
                                            '--scaled', '1000.5',
                                            testdata1, '-o', outfile],
                                            in_directory=location,
                                            fail_ok=True)

        assert status != 0
        assert '--scaled value must be integer value' in err

        status, out, err = utils.runscript('sourmash',
                                           ['compute', '-k', '21,31',
                                            '--scaled', '1e9',
                                            testdata1, '-o', outfile],
                                            in_directory=location)

        assert status == 0
        assert 'WARNING: scaled value is nonsensical!?' in err


def test_do_sourmash_compute_with_seed():
    with utils.TempDirectory() as location:
        testdata1 = utils.get_test_data('short.fa')
        outfile = os.path.join(location, 'FOO.xxx')
        status, out, err = utils.runscript('sourmash',
                                           ['compute', '-k', '21,31',
                                            '--seed', '43',
                                            testdata1, '-o', outfile],
                                            in_directory=location)
        assert os.path.exists(outfile)

        siglist = list(signature.load_signatures(outfile))
        assert len(siglist) == 2

        seeds = [ x.minhash.seed for x in siglist ]
        assert len(seeds) == 2
        assert set(seeds) == set([ 43 ])


def test_do_sourmash_check_protein_comparisons():
    # this test checks 2 x 2 protein comparisons with E. coli genes.
    with utils.TempDirectory() as location:
        testdata1 = utils.get_test_data('ecoli.faa')
        status, out, err = utils.runscript('sourmash',
                                           ['compute', '-k', '21',
                                            '--input-is-protein',
                                            '--singleton',
                                            testdata1],
                                           in_directory=location)
        sig1 = os.path.join(location, 'ecoli.faa.sig')
        assert os.path.exists(sig1)

        testdata2 = utils.get_test_data('ecoli.genes.fna')
        status, out, err = utils.runscript('sourmash',
                                           ['compute', '-k', '21',
                                            '--protein', '--no-dna',
                                            '--singleton',
                                            testdata2],
                                           in_directory=location)
        sig2 = os.path.join(location, 'ecoli.genes.fna.sig')
        assert os.path.exists(sig2)

        # I'm not sure why load_signatures is randomizing order, but ok.
        x = list(signature.load_signatures(sig1))
        sig1_aa, sig2_aa = sorted(x, key=lambda x: x.name())

        x = list(signature.load_signatures(sig2))
        sig1_trans, sig2_trans = sorted(x, key=lambda x: x.name())

        name1 = sig1_aa.name().split()[0]
        assert name1 == 'NP_414543.1'
        name2 = sig2_aa.name().split()[0]
        assert name2 == 'NP_414544.1'
        name3 = sig1_trans.name().split()[0]
        assert name3 == 'gi|556503834:2801-3733'
        name4 = sig2_trans.name().split()[0]
        assert name4 == 'gi|556503834:337-2799'

        print(name1, name3, round(sig1_aa.similarity(sig1_trans), 3))
        print(name2, name3, round(sig2_aa.similarity(sig1_trans), 3))
        print(name1, name4, round(sig1_aa.similarity(sig2_trans), 3))
        print(name2, name4, round(sig2_aa.similarity(sig2_trans), 3))

        assert round(sig1_aa.similarity(sig1_trans), 3) == 0.0
        assert round(sig2_aa.similarity(sig1_trans), 3) == 0.166
        assert round(sig1_aa.similarity(sig2_trans), 3) == 0.174
        assert round(sig2_aa.similarity(sig2_trans), 3) == 0.0


@utils.in_tempdir
def test_do_sourmash_check_knowngood_dna_comparisons(c):
    # this test checks against a known good signature calculated
    # by utils/compute-dna-mh-another-way.py
    testdata1 = utils.get_test_data('ecoli.genes.fna')
    c.run_sourmash('compute', '-k', '21',
                   '--singleton', '--dna',
                   testdata1)
    sig1 = c.output('ecoli.genes.fna.sig')
    assert os.path.exists(sig1)

    x = list(signature.load_signatures(sig1))
    sig1, sig2 = sorted(x, key=lambda x: x.name())

    knowngood = utils.get_test_data('benchmark.dna.sig')
    good = list(signature.load_signatures(knowngood))[0]

    assert sig2.similarity(good) == 1.0


@utils.in_tempdir
def test_do_sourmash_check_knowngood_dna_comparisons_use_rna(c):
    # check the --rna flag; otherwise identical to previous test.
    testdata1 = utils.get_test_data('ecoli.genes.fna')
    c.run_sourmash('compute', '-k', '21', '--singleton', '--rna',
                   testdata1)
    sig1 = c.output('ecoli.genes.fna.sig')
    assert os.path.exists(sig1)

    x = list(signature.load_signatures(sig1))
    sig1, sig2 = sorted(x, key=lambda x: x.name())

    knowngood = utils.get_test_data('benchmark.dna.sig')
    good = list(signature.load_signatures(knowngood))[0]

    assert sig2.similarity(good) == 1.0


def test_do_sourmash_check_knowngood_input_protein_comparisons():
    # this test checks against a known good signature calculated
    # by utils/compute-input-prot-another-way.py
    with utils.TempDirectory() as location:
        testdata1 = utils.get_test_data('ecoli.faa')
        status, out, err = utils.runscript('sourmash',
                                           ['compute', '-k', '21',
                                            '--input-is-protein',
                                            '--singleton',
                                            testdata1],
                                           in_directory=location)
        sig1 = os.path.join(location, 'ecoli.faa.sig')
        assert os.path.exists(sig1)

        x = list(signature.load_signatures(sig1))
        sig1_aa, sig2_aa = sorted(x, key=lambda x: x.name())

        knowngood = utils.get_test_data('benchmark.input_prot.sig')
        good_aa = list(signature.load_signatures(knowngood))[0]

        assert sig1_aa.similarity(good_aa) == 1.0


def test_do_sourmash_check_knowngood_protein_comparisons():
    # this test checks against a known good signature calculated
    # by utils/compute-prot-mh-another-way.py
    with utils.TempDirectory() as location:
        testdata1 = utils.get_test_data('ecoli.genes.fna')
        status, out, err = utils.runscript('sourmash',
                                           ['compute', '-k', '21',
                                            '--singleton', '--protein',
                                            '--no-dna',
                                            testdata1],
                                           in_directory=location)
        sig1 = os.path.join(location, 'ecoli.genes.fna.sig')
        assert os.path.exists(sig1)

        x = list(signature.load_signatures(sig1))
        sig1_trans, sig2_trans = sorted(x, key=lambda x: x.name())

        knowngood = utils.get_test_data('benchmark.prot.sig')
        good_trans = list(signature.load_signatures(knowngood))[0]

        assert sig2_trans.similarity(good_trans) == 1.0<|MERGE_RESOLUTION|>--- conflicted
+++ resolved
@@ -493,11 +493,7 @@
             assert sum(x.minhash.is_molecule_type('dayhoff') for x in siglist) == 2
             assert sum(x.minhash.is_molecule_type('hp') for x in siglist) == 2
             # 2 = dayhoff, 2 = hp = 4 protein
-<<<<<<< HEAD
-            assert sum(x.minhash.is_molecule_type('protein') for x in siglist) == 4
-=======
             assert sum(x.minhash.is_molecule_type('protein') for x in siglist) == 2
->>>>>>> bbab9c3e
 
 
 def test_do_sourmash_compute_multik_with_nothing():
